use darling::FromMeta;
use proc_macro::TokenStream;
use quote::quote;
use syn::{parse_macro_input, AttributeArgs, Data, DeriveInput, Fields, ItemFn};

#[derive(Debug, FromMeta)]
struct ConnectorFactoryArgs {
    name: String,
    #[darling(default)]
    version: Option<String>,
}

// We should add conditional compilation for the crate-type here
// so our rust libraries who use a connector wont export those functions
// again by themselves (e.g. the ffi).
//
// This would also lead to possible duplicated symbols if
// multiple connectors are imported.
//
// See https://github.com/rust-lang/rust/issues/20267 for the tracking issue.
//
// #[cfg(crate_type = "cdylib")]
#[proc_macro_attribute]
pub fn connector(args: TokenStream, input: TokenStream) -> TokenStream {
    let attr_args = parse_macro_input!(args as AttributeArgs);
    let args = match ConnectorFactoryArgs::from_list(&attr_args) {
        Ok(v) => v,
        Err(e) => return TokenStream::from(e.write_errors()),
    };

    let connector_name = args.name;

    let func = parse_macro_input!(input as ItemFn);
    let func_name = &func.sig.ident;

    let gen = quote! {
        #[cfg(feature = "plugin")]
        #[doc(hidden)]
        pub static CONNECTOR_NAME: &str = #connector_name;

        #[cfg(feature = "plugin")]
        #[doc(hidden)]
        #[no_mangle]
        pub static MEMFLOW_CONNECTOR: memflow_core::connector::ConnectorDescriptor = memflow_core::connector::ConnectorDescriptor {
            connector_version: memflow_core::connector::MEMFLOW_CONNECTOR_VERSION,
            name: CONNECTOR_NAME,
            factory: connector_factory,
        };

        #[cfg(feature = "plugin")]
        pub extern "C" fn connector_factory(args: &memflow_core::connector::ConnectorArgs) -> memflow_core::error::Result<memflow_core::connector::PluginConnector> {
            let connector = #func_name(args)?;
            Ok(Box::new(connector))
        }

        pub fn static_connector_factory(args: &memflow_core::connector::ConnectorArgs) -> memflow_core::error::Result<impl memflow_core::mem::PhysicalMemory> {
            #func_name(args)
        }

        #func
    };
    gen.into()
}

#[proc_macro_derive(PoolablePhysicalMemory)]
pub fn poolable_phys_mem_derive(input: TokenStream) -> TokenStream {
    let input = parse_macro_input!(input as DeriveInput);
    let name = &input.ident;
    let (impl_generics, ty_generics, where_clause) = input.generics.split_for_impl();
    let gen = quote! {
<<<<<<< HEAD
        impl<#impl_generics> memflow_core::mem::PoolablePhysicalMemory for #name<#type_generics> where #where_generics {
            fn make_phys_pool<'a>(&'a self, size_hint: usize) -> Vec<memflow_core::mem::PooledPhysicalMemory<'a>> {
                (0..size_hint).map(|_| Box::new(self.clone()) as memflow_core::mem::PooledPhysicalMemory<'a>).collect()
=======
        impl #impl_generics ::memflow_core::plugin::PoolablePhysicalMemory for #name #ty_generics #where_clause {
            fn into_pool(self, size_hint: usize) -> Vec<memflow_core::connector::plugin::PluginPoolConnector> {
                (0..size_hint).map(|_| Box::new(self.clone()) as memflow_core::connector::plugin::PluginPoolConnector).collect()
>>>>>>> d13ab209
            }
        }
    };
    gen.into()
}

#[proc_macro_derive(ByteSwap)]
pub fn byteswap_derive(input: TokenStream) -> TokenStream {
    let input = parse_macro_input!(input as DeriveInput);
    let name = &input.ident;
    let (impl_generics, ty_generics, where_clause) = input.generics.split_for_impl();

    let mut gen_inner = quote!();
    match input.data {
        Data::Struct(data) => match data.fields {
            Fields::Named(named) => {
                for field in named.named.iter() {
                    let name = field.ident.as_ref().unwrap();
                    gen_inner.extend(quote!(
                        self.#name.byte_swap();
                    ));
                }
            }
            _ => unimplemented!(),
        },
        _ => unimplemented!(),
    };

    let gen = quote!(
        impl #impl_generics ::memflow_core::types::byte_swap::ByteSwap for #name #ty_generics #where_clause {
            fn byte_swap(&mut self) {
                #gen_inner
            }
        }
    );

    gen.into()
}<|MERGE_RESOLUTION|>--- conflicted
+++ resolved
@@ -68,15 +68,9 @@
     let name = &input.ident;
     let (impl_generics, ty_generics, where_clause) = input.generics.split_for_impl();
     let gen = quote! {
-<<<<<<< HEAD
-        impl<#impl_generics> memflow_core::mem::PoolablePhysicalMemory for #name<#type_generics> where #where_generics {
+        impl #impl_generics ::memflow_core::mem::PoolablePhysicalMemory for #name #ty_generics #where_clause {
             fn make_phys_pool<'a>(&'a self, size_hint: usize) -> Vec<memflow_core::mem::PooledPhysicalMemory<'a>> {
                 (0..size_hint).map(|_| Box::new(self.clone()) as memflow_core::mem::PooledPhysicalMemory<'a>).collect()
-=======
-        impl #impl_generics ::memflow_core::plugin::PoolablePhysicalMemory for #name #ty_generics #where_clause {
-            fn into_pool(self, size_hint: usize) -> Vec<memflow_core::connector::plugin::PluginPoolConnector> {
-                (0..size_hint).map(|_| Box::new(self.clone()) as memflow_core::connector::plugin::PluginPoolConnector).collect()
->>>>>>> d13ab209
             }
         }
     };
