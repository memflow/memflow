--- conflicted
+++ resolved
@@ -18,27 +18,6 @@
     out: &mut [u8],
 ) -> Result<()> {
     let page_size = arch.page_size();
-<<<<<<< HEAD
-    let mut base = addr;
-    let end = base + Length::from(out.len());
-
-    while base < end {
-        let mut aligned_len = (base + page_size).as_page_aligned(page_size) - base;
-        if base + aligned_len > end {
-            aligned_len = end - base;
-        }
-
-        if let Ok((pa, pt)) = arch.vtop(mem, dtb, base) {
-            let offset = (base - addr).as_usize();
-            mem.phys_read_raw_into(pa, pt, &mut out[offset..(offset + aligned_len.as_usize())])?;
-        } else {
-            // skip
-            trace!("pa is null, skipping page");
-        }
-
-        base += aligned_len;
-    }
-=======
     let aligned_len = std::cmp::min(
         (addr + page_size).as_page_aligned(page_size) - addr,
         Length::from(out.len()),
@@ -61,7 +40,6 @@
         .chunks_mut(page_size.as_usize())
         .try_for_each(thing)?;
 
->>>>>>> c81ea22b
     Ok(())
 }
 
