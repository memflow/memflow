--- conflicted
+++ resolved
@@ -61,18 +61,8 @@
         self.mem.virt_read_raw(self.sys_arch, self.dtb, addr, len)
     }
 
-<<<<<<< HEAD
-    pub fn virt_write_raw_from(&mut self, addr: Address, data: &[u8]) -> Result<()> {
-        self.mem
-            .virt_write_raw_from(self.sys_arch, self.dtb, addr, data)
-=======
-    pub fn virt_read<U: Pod + Sized>(&mut self, addr: Address) -> Result<U> {
-        self.mem.virt_read(self.sys_arch, self.dtb, addr)
-    }
-
     pub fn virt_write_raw(&mut self, addr: Address, data: &[u8]) -> Result<()> {
         self.mem.virt_write_raw(self.sys_arch, self.dtb, addr, data)
->>>>>>> 497b07c5
     }
 }
 
