#[cfg(test)]
mod tests;

use crate::error::{Error, Result};

use crate::address::{Address, Length};
use crate::arch::Architecture;
use crate::mem::AccessPhysicalMemory;

#[allow(unused)]
pub fn virt_read_raw_into<T: AccessPhysicalMemory>(
    mem: &mut T,
    arch: Architecture,
    dtb: Address,
    addr: Address,
    out: &mut [u8],
) -> Result<()> {
    let page_size = arch.page_size();
    let aligned_len = (addr + page_size).as_page_aligned(page_size) - addr;

<<<<<<< HEAD
    if aligned_len.as_usize() >= out.len() {
        let (pa, pt) = arch.vtop(mem, dtb, addr)?;
        mem.phys_read_raw_into(pa, pt, out)?;
    } else {
        let mut base = addr;

        let (mut start_buf, mut end_buf) =
            out.split_at_mut(std::cmp::min(aligned_len.as_usize(), out.len()));

        for i in [start_buf, end_buf].iter_mut() {
            for chunk in i.chunks_mut(page_size.as_usize()) {
                if let Ok((pa, pt)) = arch.vtop(mem, dtb, base) {
                    mem.phys_read_raw_into(pa, pt, chunk)?;
                }
                base += Length::from(chunk.len());
            }
=======
    let (mut start_buf, mut end_buf) = out.split_at_mut(aligned_len.as_usize());

    let mut base = addr;

    let mut thing = |buf: &mut [u8]| -> Result<()> {
        if let Ok(tr) = arch.virt_to_phys(mem, dtb, base) {
            mem.phys_read_raw_into(tr.address, tr.page.page_type, buf)?;
>>>>>>> af2954f7
        }
    }

    Ok(())
}

#[allow(unused)]
pub fn virt_write_raw<T: AccessPhysicalMemory>(
    mem: &mut T,
    arch: Architecture,
    dtb: Address,
    addr: Address,
    data: &[u8],
) -> Result<()> {
    let tr = arch.virt_to_phys(mem, dtb, addr)?;
    if tr.address.is_null() {
        // TODO: add more debug info
        Err(Error::new(
            "virt_write(): unable to resolve physical address",
        ))
    } else {
        mem.phys_write_raw(tr.address, tr.page.page_type, data)
    }
}<|MERGE_RESOLUTION|>--- conflicted
+++ resolved
@@ -18,10 +18,9 @@
     let page_size = arch.page_size();
     let aligned_len = (addr + page_size).as_page_aligned(page_size) - addr;
 
-<<<<<<< HEAD
     if aligned_len.as_usize() >= out.len() {
-        let (pa, pt) = arch.vtop(mem, dtb, addr)?;
-        mem.phys_read_raw_into(pa, pt, out)?;
+        let tr = arch.virt_to_phys(mem, dtb, addr)?;
+        mem.phys_read_raw_into(tr.address, tr.page.page_type, out)?;
     } else {
         let mut base = addr;
 
@@ -30,20 +29,11 @@
 
         for i in [start_buf, end_buf].iter_mut() {
             for chunk in i.chunks_mut(page_size.as_usize()) {
-                if let Ok((pa, pt)) = arch.vtop(mem, dtb, base) {
-                    mem.phys_read_raw_into(pa, pt, chunk)?;
+                if let Ok(tr) = arch.virt_to_phys(mem, dtb, base) {
+                    mem.phys_read_raw_into(tr.address, tr.page.page_type, chunk)?;
                 }
                 base += Length::from(chunk.len());
             }
-=======
-    let (mut start_buf, mut end_buf) = out.split_at_mut(aligned_len.as_usize());
-
-    let mut base = addr;
-
-    let mut thing = |buf: &mut [u8]| -> Result<()> {
-        if let Ok(tr) = arch.virt_to_phys(mem, dtb, base) {
-            mem.phys_read_raw_into(tr.address, tr.page.page_type, buf)?;
->>>>>>> af2954f7
         }
     }
 
